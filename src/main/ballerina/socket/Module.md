--- conflicted
+++ resolved
@@ -2,14 +2,9 @@
 This module provides an implementation for connecting to a remote socket server or acts as a server for an incoming socket request. The module facilitates two types of endpoints called `Client` and `Listener`.
 ## Samples
 ### Listener endpoints
-<<<<<<< HEAD
 The sample given below shows how a listener is used to listen to the incoming socket request. The `onConnect(socket:Caller)` resource function gets invoked when a new client is connected. The new client is represented using the `socket:Caller`.
-`onReadReady(socket:Caller)` resource gets invoked once the remote client sends some data. 
-=======
-The sample given below shows how a listener is used to listen to the incoming socket request. The `onAccept(socket:Caller)` resource function gets invoked when a new client is connected. The new client is represented using the `socket:Caller`.
-`onReadReady(socket:Caller, byte[])` resource gets invoked once the remote client sends some data and `onClose(socket:Caller)` is invoked once the client is departs.
-
->>>>>>> f5c84e88
+`onReadReady(socket:Caller)` resource gets invoked once the remote client sends some data.
+ 
 ```ballerina
 import ballerina/io;
 import ballerina/socket;
@@ -17,7 +12,6 @@
 listener socket:Listener server = new({ port:61598 });
 
 service echoServer on server {
-<<<<<<< HEAD
     resource function onConnect (socket:Caller caller) {
         io:println("Join: ", caller.remotePort);
     }
@@ -34,19 +28,6 @@
         } else {
             io:println(result);
         }
-=======
-
-    resource function onAccept(socket:Caller caller) {
-        io:println("Join: ", caller.remotePort);
-    }
-
-    resource function onReadReady(socket:Caller caller, byte[] content) {
-        _ = caller->write(content);
-    }
-
-    resource function onClose(socket:Caller caller) {
-        io:println("Leave: " + caller.remotePort);
->>>>>>> f5c84e88
     }
 
     resource function onError(socket:Caller caller, error er) {
@@ -63,13 +44,8 @@
 import ballerina/socket;
 
 public function main() {
-<<<<<<< HEAD
-    socket:Client socketClient = new({host: "localhost", port: 9999, callbackService: ClientService});
-    string msg = "Hello Ballerina";
-=======
     socket:Client socketClient = new({ host: "localhost", port: 9999, callbackService: ClientService });
     string msg = "Hello Ballerina\n";
->>>>>>> f5c84e88
     byte[] c1 = msg.toByteArray("utf-8");
     _ = socketClient->write(c1);
 }
@@ -80,7 +56,6 @@
         io:println("connect: ", caller.remotePort);
     }
     
-<<<<<<< HEAD
     resource function onReadReady (socket:Caller caller) {
         var result = caller->read();
         if (result is (byte[], int)) {
@@ -104,15 +79,6 @@
         } else {
             io:println(result);
         }
-=======
-    resource function onReadReady(socket:Caller caller, byte[] content) {
-        io:println("client write");
-        _ = caller->write(content);
-    }
-    
-    resource function onClose(socket:Caller caller) {
-        io:println("Leave: ", caller.remotePort);
->>>>>>> f5c84e88
     }
     
     resource function onError(socket:Caller caller, error er) {
