// Copyright (c) 2018 WSO2 Inc. (http://www.wso2.org) All Rights Reserved.
//
// WSO2 Inc. licenses this file to you under the Apache License,
// Version 2.0 (the "License"); you may not use this file except
// in compliance with the License.
// You may obtain a copy of the License at
//
// http://www.apache.org/licenses/LICENSE-2.0
//
// Unless required by applicable law or agreed to in writing,
// software distributed under the License is distributed on an
// "AS IS" BASIS, WITHOUT WARRANTIES OR CONDITIONS OF ANY
// KIND, either express or implied.  See the License for the
// specific language governing permissions and limitations
// under the License.

import ballerina/java;
import ballerina/lang.'object as lang;
<<<<<<< HEAD
import ballerina/java;
=======
>>>>>>> 7c691101

# Represents service endpoint where socket server service registered and start.
#
public type Listener object {

    *lang:Listener;

    # Initializes the TCP socket listener with a port and an optional listener configuration.
    #
    # + port - The port number to which this listener is attached and will listen
    # + config - This optional listener configuration is used to provide properties like bind interface and read timeout
    public function __init(int port, ListenerConfig? config = ()) {
        var result = initServer(self, port, config ?: {});
        if (result is error) {
            panic result;
        }
    }

    # Starts the registered service.
    #
    # + return - Returns an error if an error occurs while starting the server or returns nil otherwise.
    public function __start() returns error? {
        return startService(self);
    }

    # Stops the registered service. Behaviours of this and the __immediateStop() function are similar.
    #
    # + return - Returns an error if an error occurs while stopping the server or returns nil otherwise.
    public function __gracefulStop() returns error? {
        return externStop(self, true);
    }

    # Stops the registered service. Behaviours of this and the __gracefulStop() function are similar.
    #
    # + return - Returns an error if an error occurs while stopping the server or returns nil otherwise
    public function __immediateStop() returns error? {
        return externStop(self, false);
    }

    # Gets called every time a service attaches itself to this listener. Also, happens at the initialization of  the module.
    #
    # + s - The type of the service to be registered
    # + name - Name of the service
    # + return - Returns an error if an error occurs while attaching the service or returns nil otherwise
    public function __attach(service s, string? name = ()) returns error? {
        return externRegister(self, s);
    }

    # Gets called every time a service detaches itself from this listener
    #
    # + s - The type of the service to be detached
    # + return - Returns an error if an error occurs while detaching the service or returns nil otherwise
    public function __detach(service s) returns error? {
    // Socket listener operations are strictly bound to the attached service. In fact, a listener doesn't support
    // multiple services. Therefore, an already attached service is not removed during the detachment.
    }
};

# Represents the socket server configuration.
#
# + interface - the interface that server with to bind
# + readTimeoutInMillis - Socket read timeout value to be used in milliseconds. Default is 300000 milliseconds (5 minutes)
public type ListenerConfig record {|
    string? interface = ();
    int readTimeoutInMillis = 300000;
|};

function initServer(Listener lis, int port, ListenerConfig config) returns error? =
@java:Method {
    class: "org.ballerinalang.stdlib.socket.endpoint.tcp.ServerActions"
} external;

function externRegister(Listener lis, service s) returns error? =
@java:Method {
    name: "register",
    class: "org.ballerinalang.stdlib.socket.endpoint.tcp.ServerActions"
} external;

function startService(Listener lis) returns error? =
@java:Method {
    name: "start",
    class: "org.ballerinalang.stdlib.socket.endpoint.tcp.ServerActions"
} external;

function externStop(Listener lis, boolean graceful) returns error? =
@java:Method {
    name: "stop",
    class: "org.ballerinalang.stdlib.socket.endpoint.tcp.ServerActions"
} external;<|MERGE_RESOLUTION|>--- conflicted
+++ resolved
@@ -16,10 +16,6 @@
 
 import ballerina/java;
 import ballerina/lang.'object as lang;
-<<<<<<< HEAD
-import ballerina/java;
-=======
->>>>>>> 7c691101
 
 # Represents service endpoint where socket server service registered and start.
 #
