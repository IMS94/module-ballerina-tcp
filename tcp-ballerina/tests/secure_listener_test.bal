<<<<<<< HEAD
// import ballerina/test;
// import ballerina/io;

// @test:Config {dependsOn: [testSecureClientEcho]}
// function testSecureListenerWithSecureClient() returns @tainted error? {
//     Client socketClient = check new ("localhost", PORT4, secureSocket = {
//         certificate: {path: certPath},
//         protocol: {
//             name: "TLS",
//             versions: ["TLSv1.2", "TLSv1.1"]
//         },
//         ciphers: ["TLS_ECDHE_RSA_WITH_AES_128_CBC_SHA"]
//     });

//     string msg = "Hello Ballerina Echo from secure client";
//     byte[] msgByteArray = msg.toBytes();
//     check socketClient->writeBytes(msgByteArray);

//     readonly & byte[] receivedData = check socketClient->readBytes();
//     test:assertEquals(check getString(receivedData), msg, "Found unexpected output");

//     check socketClient->close();
// }

// @test:Config {dependsOn: [testSecureListenerWithSecureClient]}
// function testSecureListenerWithClient() returns @tainted error? {
//     Client socketClient = check new ("localhost", PORT4);

//     // This is not a secureClient since this is not a handshake msg,
//     // this write will close the connection, so client will get Server already closed error.
//     check socketClient->writeBytes("msg".toBytes());

//     Error|(readonly & byte[]) response = socketClient->readBytes();
//     if (response is readonly & byte[]) {
//         test:assertFail(msg = "Accessing secure server without secure client configuratoin, read should fail.");
//     } else {
//         io:println(response);
//     }

//     check socketClient->close();
// }
=======
import ballerina/test;
import ballerina/io;

@test:Config {dependsOn: [testSecureClientEcho]}
function testSecureListenerWithSecureClient() returns @tainted error? {
    Client socketClient = check new ("localhost", PORT4, secureSocket = {
        certificate: {path: certPath},
        protocol: {
            name: "TLS",
            versions: ["TLSv1.2", "TLSv1.1"]
        },
        ciphers: ["TLS_ECDHE_RSA_WITH_AES_128_CBC_SHA"]
    });

    string msg = "Hello Ballerina Echo from secure client";
    byte[] msgByteArray = msg.toBytes();
    check socketClient->writeBytes(msgByteArray);

    readonly & byte[] receivedData = check socketClient->readBytes();
    test:assertEquals('string:fromBytes(receivedData), msg, "Found unexpected output");

    check socketClient->close();
}

@test:Config {dependsOn: [testSecureListenerWithSecureClient]}
function testSecureListenerWithClient() returns @tainted error? {
    Client socketClient = check new ("localhost", PORT4);

    // This is not a secureClient since this is not a handshake msg,
    // this write will close the connection, so client will get Server already closed error.
    check socketClient->writeBytes("msg".toBytes());

    Error|(readonly & byte[]) response = socketClient->readBytes();
    if (response is readonly & byte[]) {
        test:assertFail(msg = "Accessing secure server without secure client configuratoin, read should fail.");
    } else {
        io:println(response);
    }

    check socketClient->close();
}
>>>>>>> df56c25b
<|MERGE_RESOLUTION|>--- conflicted
+++ resolved
@@ -1,4 +1,3 @@
-<<<<<<< HEAD
 // import ballerina/test;
 // import ballerina/io;
 
@@ -18,7 +17,7 @@
 //     check socketClient->writeBytes(msgByteArray);
 
 //     readonly & byte[] receivedData = check socketClient->readBytes();
-//     test:assertEquals(check getString(receivedData), msg, "Found unexpected output");
+//     test:assertEquals('string:fromBytes(receivedData), msg, "Found unexpected output");
 
 //     check socketClient->close();
 // }
@@ -39,47 +38,4 @@
 //     }
 
 //     check socketClient->close();
-// }
-=======
-import ballerina/test;
-import ballerina/io;
-
-@test:Config {dependsOn: [testSecureClientEcho]}
-function testSecureListenerWithSecureClient() returns @tainted error? {
-    Client socketClient = check new ("localhost", PORT4, secureSocket = {
-        certificate: {path: certPath},
-        protocol: {
-            name: "TLS",
-            versions: ["TLSv1.2", "TLSv1.1"]
-        },
-        ciphers: ["TLS_ECDHE_RSA_WITH_AES_128_CBC_SHA"]
-    });
-
-    string msg = "Hello Ballerina Echo from secure client";
-    byte[] msgByteArray = msg.toBytes();
-    check socketClient->writeBytes(msgByteArray);
-
-    readonly & byte[] receivedData = check socketClient->readBytes();
-    test:assertEquals('string:fromBytes(receivedData), msg, "Found unexpected output");
-
-    check socketClient->close();
-}
-
-@test:Config {dependsOn: [testSecureListenerWithSecureClient]}
-function testSecureListenerWithClient() returns @tainted error? {
-    Client socketClient = check new ("localhost", PORT4);
-
-    // This is not a secureClient since this is not a handshake msg,
-    // this write will close the connection, so client will get Server already closed error.
-    check socketClient->writeBytes("msg".toBytes());
-
-    Error|(readonly & byte[]) response = socketClient->readBytes();
-    if (response is readonly & byte[]) {
-        test:assertFail(msg = "Accessing secure server without secure client configuratoin, read should fail.");
-    } else {
-        io:println(response);
-    }
-
-    check socketClient->close();
-}
->>>>>>> df56c25b
+// }