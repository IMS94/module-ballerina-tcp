--- conflicted
+++ resolved
@@ -96,21 +96,11 @@
                 fromString(Constants.PROTOCOL_VERSIONS)).getStringArray();
         String[] ciphers = secureSocket.getArrayValue(StringUtils.fromString(Constants.CIPHERS)).getStringArray();
 
-<<<<<<< HEAD
         SslContext sslContext = SslContextBuilder.forServer(
                 new File(certificate.getStringValue(StringUtils.fromString(Constants.CERTIFICATE_PATH)).getValue()),
                 new File(privateKey.getStringValue(StringUtils.fromString(Constants.PRIVATE_KEY_PATH)).getValue()))
                 .build();
 
-=======
-        KeyStore ks = SecureSocketUtils.keystore(certificate == null ? "" : certificate
-                        .getStringValue(StringUtils.fromString(Constants.CERTIFICATE_PATH)).getValue(),
-                privateKey == null ? "" : privateKey
-                        .getStringValue(StringUtils.fromString(Constants.PRIVATE_KEY_PATH)).getValue());
-        KeyManagerFactory kmf = KeyManagerFactory.getInstance(KeyManagerFactory.getDefaultAlgorithm());
-        kmf.init(ks, Constants.KEY_STORE_PASSWORD.toCharArray());
-        SslContext sslContext = SslContextBuilder.forServer(kmf).build();
->>>>>>> 4e16210c
         SslHandler sslHandler = sslContext.newHandler(channel.alloc());
 
         if (protocolVersions.length > 0) {
