--- conflicted
+++ resolved
@@ -67,18 +67,14 @@
                             setSSLHandler(ch, secureSocket);
                         }
                     }
-<<<<<<< HEAD
 
                     @Override
                     public void exceptionCaught(ChannelHandlerContext ctx, Throwable cause) throws Exception {
                         callback.complete(Utils.createSocketError(cause.getMessage()));
                         ctx.close();
                     }
-                }).bind(localAddress).sync()
-=======
                 })
                 .bind(localAddress).sync()
->>>>>>> a9c743d3
                 .addListener((ChannelFutureListener) channelFuture -> {
                     if (channelFuture.isSuccess()) {
                         channel = channelFuture.channel();
@@ -101,9 +97,9 @@
                 fromString(Constants.PROTOCOL_VERSIONS)).getStringArray();
         String[] ciphers = secureSocket.getArrayValue(StringUtils.fromString(Constants.CIPHERS)).getStringArray();
 
-        KeyStore ks = SecureSocketUtils.keystore(certificate == null ? null : certificate
+        KeyStore ks = SecureSocketUtils.keystore(certificate == null ? "" : certificate
                         .getStringValue(StringUtils.fromString(Constants.CERTIFICATE_PATH)).getValue(),
-                privateKey == null ? null : privateKey
+                privateKey == null ? "" : privateKey
                         .getStringValue(StringUtils.fromString(Constants.PRIVATE_KEY_PATH)).getValue());
         KeyManagerFactory kmf = KeyManagerFactory.getInstance(KeyManagerFactory.getDefaultAlgorithm());
         kmf.init(ks, Constants.KEY_STORE_PASSWORD.toCharArray());
