--- conflicted
+++ resolved
@@ -31,15 +31,9 @@
  */
 public class TcpFactory {
 
-<<<<<<< HEAD
-    private static TcpFactory tcpFactory;
+    private static volatile TcpFactory tcpFactory;
     private final EventLoopGroup bossGroup;
     private final EventLoopGroup workerGroup;
-=======
-    private static volatile TcpFactory tcpFactory;
-    private EventLoopGroup bossGroup;
-    private EventLoopGroup workerGroup;
->>>>>>> a9c743d3
 
     private TcpFactory() {
         int totalNumberOfThreads = (Runtime.getRuntime().availableProcessors() * 2);
@@ -54,25 +48,14 @@
         return tcpFactory;
     }
 
-<<<<<<< HEAD
-    public static TcpClient createTcpClient(InetSocketAddress localAddress, InetSocketAddress remoteAddress,
+    public TcpClient createTcpClient(InetSocketAddress localAddress, InetSocketAddress remoteAddress,
                                             Future callback, BMap<BString, Object> secureSocket) throws Exception {
         return new TcpClient(localAddress, remoteAddress, getInstance().workerGroup, callback, secureSocket);
     }
 
-    public static TcpListener createTcpListener(InetSocketAddress localAddress, Future callback, TcpService tcpService,
+    public TcpListener createTcpListener(InetSocketAddress localAddress, Future callback, TcpService tcpService,
                                                 BMap<BString, Object> secureSocket) throws Exception {
         return new TcpListener(localAddress, getInstance().bossGroup, getInstance().workerGroup, callback, tcpService,
                 secureSocket);
-=======
-    public TcpClient createTcpClient(InetSocketAddress localAddress, InetSocketAddress remoteAddress,
-                                            Future callback) throws Exception {
-        return new TcpClient(localAddress, remoteAddress, getInstance().workerGroup, callback);
-    }
-
-    public TcpListener createTcpListener(InetSocketAddress localAddress, Future callback,
-                                                TcpService tcpService) throws Exception {
-        return new TcpListener(localAddress, getInstance().bossGroup, getInstance().workerGroup, callback, tcpService);
->>>>>>> a9c743d3
     }
 }